.*.swp
<<<<<<< HEAD
#*.xcworkspace
#*.xcodeproj
*.xcscheme
xcshareddata/
Gemfile
=======
_site/
Gemfile
Gemfile.lock
.jekyll-cache 
>>>>>>> 85c86919
.DS_Store
.build
staging/
xcuserdata/
xcshareddata/
build/
DerivedData/
*.moved-aside
*.pbxuser
!default.pbxuser
*.mode1v3
!default.mode1v3
*.mode2v3
!default.mode2v3
*.perspectivev3
!default.perspectivev3
*.hmap
*.ipa
*.dSYM.zip
*.dSYM
timeline.xctimeline
playground.xcworkspace
Packages/
Package.pins
Package.resolved
.swiftpm
.build/
<|MERGE_RESOLUTION|>--- conflicted
+++ resolved
@@ -1,16 +1,8 @@
 .*.swp
-<<<<<<< HEAD
-#*.xcworkspace
-#*.xcodeproj
-*.xcscheme
-xcshareddata/
-Gemfile
-=======
 _site/
 Gemfile
 Gemfile.lock
 .jekyll-cache 
->>>>>>> 85c86919
 .DS_Store
 .build
 staging/
