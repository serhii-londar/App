// swift-tools-version:5.7
import PackageDescription
import Darwin
import class Foundation.ProcessInfo

/// true when we are running from Xcode; false for a fair-ground release
let runningInXcode = ProcessInfo.processInfo.environment["__CFBundleIdentifier"] == "com.apple.dt.Xcode"

/// This package template is forked from [appfair/App](https://github.com/appfair/App/fork)
/// and provides support for building and distributing an [App Fair](https://appfair.net) app.
///
/// Additional source-only dependencies can be added, but the initial "FairApp" dependency must
/// remain unchanged in order for the package to be eligible for App Fair integration and distribution.
///
/// In order to set up a new App Fair project in a fresh fork, run:
/// ```
/// swift package --allow-writing-to-package-directory fairtool app
/// ```
let package = Package(
    name: "App", // do not rename
    defaultLocalization: "en",
    platforms: [ .macOS(.v12), .iOS(.v15) ],
    products: [ .library(name: "App", type: .dynamic, targets: ["App"]) ],
    dependencies: [
        .package(url: "https://github.com/fair-ground/Fair", from: "0.6.0"), // must be first
    ],
    targets: [
        .target(name: "App", dependencies: [
            .product(name: "FairApp", package: "Fair"), // required
<<<<<<< HEAD
            .product(name: "FairExpo", package: "Fair"),
            .product(name: "FairKit", package: "Fair"),
=======
            //.product(name: "FairKit", package: "Fair"), // optional enhancements
>>>>>>> a97e6d3f
        ], resources: [
            .process("Resources"), // processed resources
            .copy("App.yml"),
        ]),
        .testTarget(name: "AppTests", dependencies: ["App"]),
    ]
)
<<<<<<< HEAD
=======

// MARK: fair-ground package validation

// The following validations are required in order for the package
// to be accepted by the appfair's integration-release workflow.
//
// These lines can be removed from your project, but the
// rules will be enforced during the `integrate` phase regardless.
protocol PDep { var url: String? { get } }
extension Package.Dependency : PDep { }

precondition(package.name == "App", "Package.swift name must be 'App', but was: '\(package.name)'")
precondition(!package.dependencies.isEmpty, "Package.swift must have at least one dependency")
precondition((package.dependencies[0] as PDep).url == "https://github.com/fair-ground/Fair", "first Package.swift dependency must be 'https://github.com/fair-ground/Fair")

precondition(package.products.count == 1, "Package.swift must have exactly one product")
precondition(package.products.first?.name == "App", "Package.swift product must be named 'App', but was: '\(package.products.first?.name ?? "")'")

// validate target names and source paths

precondition(package.targets.count == 2, "package must have exactly two targets named 'App' and 'AppTests'")

precondition(package.targets.first?.name == "App", "first target must be named 'App', but was: '\(package.targets.first?.name ?? "")'")
precondition(package.targets.first?.path == nil || package.targets.first?.path == "Sources", "first target path must be named 'Sources', but was: '\(package.targets.first?.path ?? "")'")
precondition(package.targets.first?.sources == nil, "first target sources must be empty")

precondition(package.targets.last?.name == "AppTests", "second target must be named 'AppTests', but was: \(package.targets.last?.name ?? "")")
precondition(package.targets.last?.path == nil || package.targets.last?.path == "Tests", "second target must be named 'Tests', but was: '\(package.targets.last?.path ?? "")'")
precondition(package.targets.last?.sources == nil, "second target sources must be empty")

precondition(package.targets.first?.dependencies.isEmpty == false, "package target must have at least one dependency")

// Target.Depencency is opaque and non-equatable, so resort to using the description for validation
precondition(String(describing: package.targets[0].dependencies[0]).hasPrefix("productItem(name: \"FairApp\", package: Optional(\"Fair\")") == true, "first package dependency must be FairApp")
>>>>>>> a97e6d3f
<|MERGE_RESOLUTION|>--- conflicted
+++ resolved
@@ -27,12 +27,8 @@
     targets: [
         .target(name: "App", dependencies: [
             .product(name: "FairApp", package: "Fair"), // required
-<<<<<<< HEAD
             .product(name: "FairExpo", package: "Fair"),
             .product(name: "FairKit", package: "Fair"),
-=======
-            //.product(name: "FairKit", package: "Fair"), // optional enhancements
->>>>>>> a97e6d3f
         ], resources: [
             .process("Resources"), // processed resources
             .copy("App.yml"),
@@ -40,40 +36,3 @@
         .testTarget(name: "AppTests", dependencies: ["App"]),
     ]
 )
-<<<<<<< HEAD
-=======
-
-// MARK: fair-ground package validation
-
-// The following validations are required in order for the package
-// to be accepted by the appfair's integration-release workflow.
-//
-// These lines can be removed from your project, but the
-// rules will be enforced during the `integrate` phase regardless.
-protocol PDep { var url: String? { get } }
-extension Package.Dependency : PDep { }
-
-precondition(package.name == "App", "Package.swift name must be 'App', but was: '\(package.name)'")
-precondition(!package.dependencies.isEmpty, "Package.swift must have at least one dependency")
-precondition((package.dependencies[0] as PDep).url == "https://github.com/fair-ground/Fair", "first Package.swift dependency must be 'https://github.com/fair-ground/Fair")
-
-precondition(package.products.count == 1, "Package.swift must have exactly one product")
-precondition(package.products.first?.name == "App", "Package.swift product must be named 'App', but was: '\(package.products.first?.name ?? "")'")
-
-// validate target names and source paths
-
-precondition(package.targets.count == 2, "package must have exactly two targets named 'App' and 'AppTests'")
-
-precondition(package.targets.first?.name == "App", "first target must be named 'App', but was: '\(package.targets.first?.name ?? "")'")
-precondition(package.targets.first?.path == nil || package.targets.first?.path == "Sources", "first target path must be named 'Sources', but was: '\(package.targets.first?.path ?? "")'")
-precondition(package.targets.first?.sources == nil, "first target sources must be empty")
-
-precondition(package.targets.last?.name == "AppTests", "second target must be named 'AppTests', but was: \(package.targets.last?.name ?? "")")
-precondition(package.targets.last?.path == nil || package.targets.last?.path == "Tests", "second target must be named 'Tests', but was: '\(package.targets.last?.path ?? "")'")
-precondition(package.targets.last?.sources == nil, "second target sources must be empty")
-
-precondition(package.targets.first?.dependencies.isEmpty == false, "package target must have at least one dependency")
-
-// Target.Depencency is opaque and non-equatable, so resort to using the description for validation
-precondition(String(describing: package.targets[0].dependencies[0]).hasPrefix("productItem(name: \"FairApp\", package: Optional(\"Fair\")") == true, "first package dependency must be FairApp")
->>>>>>> a97e6d3f
