<<<<<<< HEAD
# The App Fair

**App Fair.app** provides the ability to browse, search for, download,
install, and updates from the [App Fair](https://www.appfair.net).

## Description

The App Fair app enables users to search, browse, install, and update
applications from a free and unlimited online catalog.

## Installation

[Homebrew](https://brew.sh/) users on macOS 12 ("Monterey") can install 
App Fair directly with the command:

```shell
$ brew install appfair/app/app-fair
```

App Fair will be installed in the `/Applications/App Fair/` folder,
and can be launched by opening it in the Finder, or by running:

```
$ open "/Applications/App Fair.app"
```
=======

## Description

The _Description_ section of the `README.md` file contains the description
of this app as it will appear in catalog browser applications.

It supports **basic** formatting, but not images, lists, or links.

## Installation

### App Fair Installation

This app can be installed with the [App Fair.app](https://www.appfair.net)
by launching: [appfair://app/This-App](appfair://app/This-App)

### Homebrew Installation

[Homebrew](https://brew.sh/) users on macOS can alternatively
install this app directly with the command:

```shell
$ brew install appfair/app/this-app
```

The app will be installed in the `/Applications/App Fair/` folder.
It can be un-installed by dragging it to the Trash.

## Support

Community Support for this app is available from its
[Discussion](../../discussions) forums.

Issue reports and suggestions for improvement are available from the
[Issues](../../issues) page.
>>>>>>> 14282d3d

## License

    This program is free software: you can redistribute it and/or modify
    it under the terms of the GNU Affero General Public License as published
    by the Free Software Foundation.
<<<<<<< HEAD
=======


## Development

This project contains the shell of an [App Fair](https://www.appfair.net) app,
which is an application distribution platform for native SwiftUI applications.

Fork this project into an organization to use as the basis for your own app,
then submit a PR to have it automatically built and distributed
through the [App Fair.app catalog browser for macOS](https://www.appfair.net).

To get started building your own app using only your web browser:

1. Create a [new free GitHub Organization](https://github.com/account/organizations/new?plan=team_free).
   The organization's name will uniquely identify your app and
   should consist of two short words (no numbers) separated by a single hyphen.
   For example: `App-Name`.
1. Set the public e-mail in the Organization settings to be to same
   as your public GitHub e-mail address.
1. [Fork the appfair/App repository](https://github.com/appfair/App/fork)
   into your new `App-Name` organization. The fork must reside in
   an organization rather than your personal account.
1. Open the App fork's `About` panel and set the description to be
   a brief (< 80 character) single-sentence summary of your application,
   then add a single topic starting with "appfair-",
   such as `appfair-utilities`.
1. Update your App fork's [settings](../../settings#features) to
   enable **Issues** and **Discussions**.
1. [Edit Info.plist](../../edit/main/Info.plist) and update
   the `CFBundleName` to be `App Name` (the app name with a space)
   and `CFBundleIdentifier` to be `app.App-Name`.
1. [Edit this README.md](../../edit/main/README.md) file to
   describe and document your app. The `#Description` section will
   be published as part of your App's catalog information.
1. [Edit Sources/App/AppContainer.swift](../../edit/main/Sources/App/AppContainer.swift)
   and add some SwiftUI code to the `ContentView.body`.
1. [Enable actions](../../actions) for the App fork, which will be used
   to validate the App settings, as well as build and publish releases.
1. Create a [new 0.0.1 release](../../releases/new?target=main&tag=0.0.1)
   for the `main` branch and `Publish release`. The release tag should
   match the `CFBundleShortVersionString` key in the `Info.plist` file.
   Release notes can be entered into the description.
1. Wait for the [release action](../../actions) to complete successfully,
   then verify that the release artifacts are available on the
   [releases page](../../releases).
1. [Create a Pull Request (PR)](../../compare) to the the base `/appfair/App/`
   repository with the title: `app.App-Name` (matching the `CFBundleIdentifier`
   in the `Info.plist` file).
1. Submit the PR and monitor the status of its check actions,
   which will validate the app release and update the App Fair catalog.
   The PR will be closed automatically once it has completed.

Your successful release build will shortly become available in
the [App Fair](https://www.appfair.net) catalog browser application,
as well as automatically published to the homebrew catalog, from where
it can be installed with:

```shell
$ brew install appfair/app/app-name
```

Download, share and enjoy!
>>>>>>> 14282d3d
<|MERGE_RESOLUTION|>--- conflicted
+++ resolved
@@ -1,4 +1,3 @@
-<<<<<<< HEAD
 # The App Fair
 
 **App Fair.app** provides the ability to browse, search for, download,
@@ -23,111 +22,4 @@
 
 ```
 $ open "/Applications/App Fair.app"
-```
-=======
-
-## Description
-
-The _Description_ section of the `README.md` file contains the description
-of this app as it will appear in catalog browser applications.
-
-It supports **basic** formatting, but not images, lists, or links.
-
-## Installation
-
-### App Fair Installation
-
-This app can be installed with the [App Fair.app](https://www.appfair.net)
-by launching: [appfair://app/This-App](appfair://app/This-App)
-
-### Homebrew Installation
-
-[Homebrew](https://brew.sh/) users on macOS can alternatively
-install this app directly with the command:
-
-```shell
-$ brew install appfair/app/this-app
-```
-
-The app will be installed in the `/Applications/App Fair/` folder.
-It can be un-installed by dragging it to the Trash.
-
-## Support
-
-Community Support for this app is available from its
-[Discussion](../../discussions) forums.
-
-Issue reports and suggestions for improvement are available from the
-[Issues](../../issues) page.
->>>>>>> 14282d3d
-
-## License
-
-    This program is free software: you can redistribute it and/or modify
-    it under the terms of the GNU Affero General Public License as published
-    by the Free Software Foundation.
-<<<<<<< HEAD
-=======
-
-
-## Development
-
-This project contains the shell of an [App Fair](https://www.appfair.net) app,
-which is an application distribution platform for native SwiftUI applications.
-
-Fork this project into an organization to use as the basis for your own app,
-then submit a PR to have it automatically built and distributed
-through the [App Fair.app catalog browser for macOS](https://www.appfair.net).
-
-To get started building your own app using only your web browser:
-
-1. Create a [new free GitHub Organization](https://github.com/account/organizations/new?plan=team_free).
-   The organization's name will uniquely identify your app and
-   should consist of two short words (no numbers) separated by a single hyphen.
-   For example: `App-Name`.
-1. Set the public e-mail in the Organization settings to be to same
-   as your public GitHub e-mail address.
-1. [Fork the appfair/App repository](https://github.com/appfair/App/fork)
-   into your new `App-Name` organization. The fork must reside in
-   an organization rather than your personal account.
-1. Open the App fork's `About` panel and set the description to be
-   a brief (< 80 character) single-sentence summary of your application,
-   then add a single topic starting with "appfair-",
-   such as `appfair-utilities`.
-1. Update your App fork's [settings](../../settings#features) to
-   enable **Issues** and **Discussions**.
-1. [Edit Info.plist](../../edit/main/Info.plist) and update
-   the `CFBundleName` to be `App Name` (the app name with a space)
-   and `CFBundleIdentifier` to be `app.App-Name`.
-1. [Edit this README.md](../../edit/main/README.md) file to
-   describe and document your app. The `#Description` section will
-   be published as part of your App's catalog information.
-1. [Edit Sources/App/AppContainer.swift](../../edit/main/Sources/App/AppContainer.swift)
-   and add some SwiftUI code to the `ContentView.body`.
-1. [Enable actions](../../actions) for the App fork, which will be used
-   to validate the App settings, as well as build and publish releases.
-1. Create a [new 0.0.1 release](../../releases/new?target=main&tag=0.0.1)
-   for the `main` branch and `Publish release`. The release tag should
-   match the `CFBundleShortVersionString` key in the `Info.plist` file.
-   Release notes can be entered into the description.
-1. Wait for the [release action](../../actions) to complete successfully,
-   then verify that the release artifacts are available on the
-   [releases page](../../releases).
-1. [Create a Pull Request (PR)](../../compare) to the the base `/appfair/App/`
-   repository with the title: `app.App-Name` (matching the `CFBundleIdentifier`
-   in the `Info.plist` file).
-1. Submit the PR and monitor the status of its check actions,
-   which will validate the app release and update the App Fair catalog.
-   The PR will be closed automatically once it has completed.
-
-Your successful release build will shortly become available in
-the [App Fair](https://www.appfair.net) catalog browser application,
-as well as automatically published to the homebrew catalog, from where
-it can be installed with:
-
-```shell
-$ brew install appfair/app/app-name
-```
-
-Download, share and enjoy!
->>>>>>> 14282d3d
+```