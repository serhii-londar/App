--- conflicted
+++ resolved
@@ -1,34 +1,7 @@
 import FairApp
 
-/// The main content view for the app.
-public struct ContentView: View {
-    @EnvironmentObject var store: Store
-
-    public var body: some View {
-        VStack {
-            Text("Welcome to **\(Bundle.main.bundleName!)**")
-                .font(.largeTitle)
-            Text("(it doesn't do anything _yet_)")
-                .font(.headline)
-        }
-        .frame(maxWidth: .infinity, maxHeight: .infinity)
-    }
-}
-
-<<<<<<< HEAD
-@available(macOS 12.0, iOS 15.0, *)
 public extension AppContainer {
-    /// The root scene for this application
-    static func rootScene(store appManager: AppManager) -> some Scene {
-=======
-/// The shared app environment
-@MainActor public final class Store: SceneManager {
-    @AppStorage("someToggle") public var someToggle = false
-}
-
-public extension AppContainer {
-    @SceneBuilder static func rootScene(store: Store) -> some SwiftUI.Scene {
->>>>>>> 31cb9d20
+    @SceneBuilder static func rootScene(store appManager: AppManager) -> some SwiftUI.Scene {
         WindowGroup {
             NavigationRootView()
                 // .edgesIgnoringSafeArea(.all) // doesn't affect iPhone landscape catalog info header 
@@ -50,25 +23,9 @@
     }
 
     /// The app-wide settings view
-<<<<<<< HEAD
     @ViewBuilder static func settingsView(store appManager: AppManager) -> some SwiftUI.View {
         AppSettingsView()
             .environmentObject(appManager)
             .preferredColorScheme(appManager.themeStyle.colorScheme)
-=======
-    @ViewBuilder static func settingsView(store: Store) -> some SwiftUI.View {
-        AppSettingsView().environmentObject(store)
-    }
-}
-
-public struct AppSettingsView : View {
-    @EnvironmentObject var store: Store
-
-    public var body: some View {
-        Toggle(isOn: $store.someToggle) {
-            Text("Toggle")
-        }
-        .padding()
->>>>>>> 31cb9d20
     }
 }