--- conflicted
+++ resolved
@@ -18,20 +18,11 @@
 import FairCore
 import FairExpo
 
-<<<<<<< HEAD
-@MainActor final class AppTests: XCTestCase {
-    func testAppScene() throws {
-        // let store = AppContainer.AppStore()
-        // let scene = AppContainer.rootScene(store: store)
-        // let settings = AppContainer.settingsView(store: store)
-        // let (_, _) = (scene, settings)
-=======
 open class AppTests: XCTestCase {
     @MainActor open func testAppStore() throws {
         let store = AppContainer.AppStore()
         XCTAssertEqual(store.someToggle, false)
         //XCTAssertEqual(type(of: store).config["remote_theme"], "appfair/fairapp-theme")
->>>>>>> 09b1ebe6
     }
 
     func testCaskList() async throws {
