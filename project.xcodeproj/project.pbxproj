// !$*UTF8*$!
{
	archiveVersion = 1;
	classes = {
	};
	objectVersion = 55;
	objects = {

/* Begin PBXBuildFile section */
		491763402773E08000FBB28B /* App.swift in Sources */ = {isa = PBXBuildFile; fileRef = 4917633F2773E08000FBB28B /* App.swift */; };
		491763412773E08500FBB28B /* App in Embed Frameworks */ = {isa = PBXBuildFile; productRef = 498DD183268CDB4600B79D43 /* App */; settings = {ATTRIBUTES = (CodeSignOnCopy, ); }; };
		4955541D268931C4003F1B5B /* Assets.xcassets in Resources */ = {isa = PBXBuildFile; fileRef = 4955541C268931C4003F1B5B /* Assets.xcassets */; };
		498DD184268CDB4600B79D43 /* App in Frameworks */ = {isa = PBXBuildFile; productRef = 498DD183268CDB4600B79D43 /* App */; };
		49D7F0CE288B407100275541 /* Localizable.strings in Resources */ = {isa = PBXBuildFile; fileRef = 49D7F0B6288B407100275541 /* Localizable.strings */; };
		49D7F0CF288B407100275541 /* Localizable.stringsdict in Resources */ = {isa = PBXBuildFile; fileRef = 49D7F0B8288B407100275541 /* Localizable.stringsdict */; };
/* End PBXBuildFile section */

/* Begin PBXCopyFilesBuildPhase section */
		491763422773E08500FBB28B /* Embed Frameworks */ = {
			isa = PBXCopyFilesBuildPhase;
			buildActionMask = 2147483647;
			dstPath = "";
			dstSubfolderSpec = 10;
			files = (
				491763412773E08500FBB28B /* App in Embed Frameworks */,
			);
			name = "Embed Frameworks";
			runOnlyForDeploymentPostprocessing = 0;
		};
/* End PBXCopyFilesBuildPhase section */

/* Begin PBXFileReference section */
		4917633F2773E08000FBB28B /* App.swift */ = {isa = PBXFileReference; lastKnownFileType = sourcecode.swift; path = App.swift; sourceTree = "<group>"; };
		49555415268931C1003F1B5B /* App Name.app */ = {isa = PBXFileReference; explicitFileType = wrapper.application; includeInIndex = 0; path = "App Name.app"; sourceTree = BUILT_PRODUCTS_DIR; };
		4955541C268931C4003F1B5B /* Assets.xcassets */ = {isa = PBXFileReference; lastKnownFileType = folder.assetcatalog; path = Assets.xcassets; sourceTree = "<group>"; };
		498E852827597DA100EE6F8C /* AppFairApp.xcconfig */ = {isa = PBXFileReference; lastKnownFileType = text.xcconfig; path = AppFairApp.xcconfig; sourceTree = "<group>"; };
		49D7F0B7288B407100275541 /* de */ = {isa = PBXFileReference; lastKnownFileType = text.plist.strings; name = de; path = de.lproj/Localizable.strings; sourceTree = "<group>"; };
		49D7F0B9288B407100275541 /* de */ = {isa = PBXFileReference; lastKnownFileType = text.plist.stringsdict; name = de; path = de.lproj/Localizable.stringsdict; sourceTree = "<group>"; };
		49D7F0BA288B407100275541 /* zh-Hans */ = {isa = PBXFileReference; lastKnownFileType = text.plist.strings; name = "zh-Hans"; path = "zh-Hans.lproj/Localizable.strings"; sourceTree = "<group>"; };
		49D7F0BB288B407100275541 /* zh-Hans */ = {isa = PBXFileReference; lastKnownFileType = text.plist.stringsdict; name = "zh-Hans"; path = "zh-Hans.lproj/Localizable.stringsdict"; sourceTree = "<group>"; };
		49D7F0BC288B407100275541 /* ja */ = {isa = PBXFileReference; lastKnownFileType = text.plist.strings; name = ja; path = ja.lproj/Localizable.strings; sourceTree = "<group>"; };
		49D7F0BD288B407100275541 /* ja */ = {isa = PBXFileReference; lastKnownFileType = text.plist.stringsdict; name = ja; path = ja.lproj/Localizable.stringsdict; sourceTree = "<group>"; };
		49D7F0BE288B407100275541 /* en */ = {isa = PBXFileReference; lastKnownFileType = text.plist.strings; name = en; path = en.lproj/Localizable.strings; sourceTree = "<group>"; };
		49D7F0BF288B407100275541 /* en */ = {isa = PBXFileReference; lastKnownFileType = text.plist.stringsdict; name = en; path = en.lproj/Localizable.stringsdict; sourceTree = "<group>"; };
		49D7F0C0288B407100275541 /* es */ = {isa = PBXFileReference; lastKnownFileType = text.plist.strings; name = es; path = es.lproj/Localizable.strings; sourceTree = "<group>"; };
		49D7F0C1288B407100275541 /* es */ = {isa = PBXFileReference; lastKnownFileType = text.plist.stringsdict; name = es; path = es.lproj/Localizable.stringsdict; sourceTree = "<group>"; };
		49D7F0C2288B407100275541 /* it */ = {isa = PBXFileReference; lastKnownFileType = text.plist.strings; name = it; path = it.lproj/Localizable.strings; sourceTree = "<group>"; };
		49D7F0C3288B407100275541 /* it */ = {isa = PBXFileReference; lastKnownFileType = text.plist.stringsdict; name = it; path = it.lproj/Localizable.stringsdict; sourceTree = "<group>"; };
		49D7F0C4288B407100275541 /* ko */ = {isa = PBXFileReference; lastKnownFileType = text.plist.strings; name = ko; path = ko.lproj/Localizable.strings; sourceTree = "<group>"; };
		49D7F0C5288B407100275541 /* ko */ = {isa = PBXFileReference; lastKnownFileType = text.plist.stringsdict; name = ko; path = ko.lproj/Localizable.stringsdict; sourceTree = "<group>"; };
		49D7F0C6288B407100275541 /* zh-Hant */ = {isa = PBXFileReference; lastKnownFileType = text.plist.strings; name = "zh-Hant"; path = "zh-Hant.lproj/Localizable.strings"; sourceTree = "<group>"; };
		49D7F0C7288B407100275541 /* zh-Hant */ = {isa = PBXFileReference; lastKnownFileType = text.plist.stringsdict; name = "zh-Hant"; path = "zh-Hant.lproj/Localizable.stringsdict"; sourceTree = "<group>"; };
		49D7F0C8288B407100275541 /* ru */ = {isa = PBXFileReference; lastKnownFileType = text.plist.strings; name = ru; path = ru.lproj/Localizable.strings; sourceTree = "<group>"; };
		49D7F0C9288B407100275541 /* ru */ = {isa = PBXFileReference; lastKnownFileType = text.plist.stringsdict; name = ru; path = ru.lproj/Localizable.stringsdict; sourceTree = "<group>"; };
		49D7F0CA288B407100275541 /* fr */ = {isa = PBXFileReference; lastKnownFileType = text.plist.strings; name = fr; path = fr.lproj/Localizable.strings; sourceTree = "<group>"; };
		49D7F0CB288B407100275541 /* fr */ = {isa = PBXFileReference; lastKnownFileType = text.plist.stringsdict; name = fr; path = fr.lproj/Localizable.stringsdict; sourceTree = "<group>"; };
		49D7F0CC288B407100275541 /* pt */ = {isa = PBXFileReference; lastKnownFileType = text.plist.strings; name = pt; path = pt.lproj/Localizable.strings; sourceTree = "<group>"; };
		49D7F0CD288B407100275541 /* pt */ = {isa = PBXFileReference; lastKnownFileType = text.plist.stringsdict; name = pt; path = pt.lproj/Localizable.stringsdict; sourceTree = "<group>"; };
/* End PBXFileReference section */

/* Begin PBXFrameworksBuildPhase section */
		49555412268931C1003F1B5B /* Frameworks */ = {
			isa = PBXFrameworksBuildPhase;
			buildActionMask = 2147483647;
			files = (
				498DD184268CDB4600B79D43 /* App in Frameworks */,
			);
			runOnlyForDeploymentPostprocessing = 0;
		};
/* End PBXFrameworksBuildPhase section */

/* Begin PBXGroup section */
		4955540C268931C1003F1B5B = {
			isa = PBXGroup;
			children = (
				4917633F2773E08000FBB28B /* App.swift */,
				498E852827597DA100EE6F8C /* AppFairApp.xcconfig */,
				4955541C268931C4003F1B5B /* Assets.xcassets */,
				49D7F0B5288B407100275541 /* Resources */,
				49555416268931C1003F1B5B /* Products */,
			);
			sourceTree = "<group>";
		};
		49555416268931C1003F1B5B /* Products */ = {
			isa = PBXGroup;
			children = (
				49555415268931C1003F1B5B /* App Name.app */,
			);
			name = Products;
			sourceTree = "<group>";
		};
		49D7F0B5288B407100275541 /* Resources */ = {
			isa = PBXGroup;
			children = (
				49D7F0B6288B407100275541 /* Localizable.strings */,
				49D7F0B8288B407100275541 /* Localizable.stringsdict */,
			);
			name = Resources;
			path = Sources/App/Resources;
			sourceTree = "<group>";
		};
/* End PBXGroup section */

/* Begin PBXNativeTarget section */
		49555414268931C1003F1B5B /* AppFairApp */ = {
			isa = PBXNativeTarget;
			buildConfigurationList = 49555425268931C4003F1B5B /* Build configuration list for PBXNativeTarget "AppFairApp" */;
			buildPhases = (
				49555411268931C1003F1B5B /* Sources */,
				49555412268931C1003F1B5B /* Frameworks */,
				49555413268931C1003F1B5B /* Resources */,
				491763422773E08500FBB28B /* Embed Frameworks */,
			);
			buildRules = (
			);
			dependencies = (
			);
			name = AppFairApp;
			packageProductDependencies = (
				498DD183268CDB4600B79D43 /* App */,
			);
			productName = App;
			productReference = 49555415268931C1003F1B5B /* App Name.app */;
			productType = "com.apple.product-type.application";
		};
/* End PBXNativeTarget section */

/* Begin PBXProject section */
		4955540D268931C1003F1B5B /* Project object */ = {
			isa = PBXProject;
			attributes = {
				LastSwiftUpdateCheck = 1300;
				LastUpgradeCheck = 1340;
				TargetAttributes = {
					49555414268931C1003F1B5B = {
						CreatedOnToolsVersion = 13.0;
						LastSwiftMigration = 1300;
					};
				};
			};
			buildConfigurationList = 49555410268931C1003F1B5B /* Build configuration list for PBXProject "project" */;
			compatibilityVersion = "Xcode 13.0";
			developmentRegion = en;
			hasScannedForEncodings = 0;
			knownRegions = (
				de,
				en,
				es,
				Base,
				fr,
				it,
				ja,
				ko,
				nb,
				pt,
				ru,
<<<<<<< HEAD
				zh-Han,
				zh-Hant,
=======
				"zh-Han",
				"zh-Hant",
				"zh-Hans",
>>>>>>> 429d4595
			);
			mainGroup = 4955540C268931C1003F1B5B;
			productRefGroup = 49555416268931C1003F1B5B /* Products */;
			projectDirPath = "";
			projectRoot = "";
			targets = (
				49555414268931C1003F1B5B /* AppFairApp */,
			);
		};
/* End PBXProject section */

/* Begin PBXResourcesBuildPhase section */
		49555413268931C1003F1B5B /* Resources */ = {
			isa = PBXResourcesBuildPhase;
			buildActionMask = 2147483647;
			files = (
				4955541D268931C4003F1B5B /* Assets.xcassets in Resources */,
				49D7F0CE288B407100275541 /* Localizable.strings in Resources */,
				49D7F0CF288B407100275541 /* Localizable.stringsdict in Resources */,
			);
			runOnlyForDeploymentPostprocessing = 0;
		};
/* End PBXResourcesBuildPhase section */

/* Begin PBXSourcesBuildPhase section */
		49555411268931C1003F1B5B /* Sources */ = {
			isa = PBXSourcesBuildPhase;
			buildActionMask = 2147483647;
			files = (
				491763402773E08000FBB28B /* App.swift in Sources */,
			);
			runOnlyForDeploymentPostprocessing = 0;
		};
/* End PBXSourcesBuildPhase section */

/* Begin PBXVariantGroup section */
		49D7F0B6288B407100275541 /* Localizable.strings */ = {
			isa = PBXVariantGroup;
			children = (
				49D7F0B7288B407100275541 /* de */,
				49D7F0BA288B407100275541 /* zh-Hans */,
				49D7F0BC288B407100275541 /* ja */,
				49D7F0BE288B407100275541 /* en */,
				49D7F0C0288B407100275541 /* es */,
				49D7F0C2288B407100275541 /* it */,
				49D7F0C4288B407100275541 /* ko */,
				49D7F0C6288B407100275541 /* zh-Hant */,
				49D7F0C8288B407100275541 /* ru */,
				49D7F0CA288B407100275541 /* fr */,
				49D7F0CC288B407100275541 /* pt */,
			);
			name = Localizable.strings;
			sourceTree = "<group>";
		};
		49D7F0B8288B407100275541 /* Localizable.stringsdict */ = {
			isa = PBXVariantGroup;
			children = (
				49D7F0B9288B407100275541 /* de */,
				49D7F0BB288B407100275541 /* zh-Hans */,
				49D7F0BD288B407100275541 /* ja */,
				49D7F0BF288B407100275541 /* en */,
				49D7F0C1288B407100275541 /* es */,
				49D7F0C3288B407100275541 /* it */,
				49D7F0C5288B407100275541 /* ko */,
				49D7F0C7288B407100275541 /* zh-Hant */,
				49D7F0C9288B407100275541 /* ru */,
				49D7F0CB288B407100275541 /* fr */,
				49D7F0CD288B407100275541 /* pt */,
			);
			name = Localizable.stringsdict;
			sourceTree = "<group>";
		};
/* End PBXVariantGroup section */

/* Begin XCBuildConfiguration section */
		49555423268931C4003F1B5B /* Debug */ = {
			isa = XCBuildConfiguration;
			baseConfigurationReference = 498E852827597DA100EE6F8C /* AppFairApp.xcconfig */;
			buildSettings = {
				CLANG_ANALYZER_NONNULL = YES;
				CLANG_ANALYZER_NUMBER_OBJECT_CONVERSION = YES_AGGRESSIVE;
				CLANG_CXX_LANGUAGE_STANDARD = "gnu++17";
				CLANG_CXX_LIBRARY = "libc++";
				CLANG_ENABLE_MODULES = YES;
				CLANG_ENABLE_OBJC_ARC = YES;
				CLANG_ENABLE_OBJC_WEAK = YES;
				CLANG_WARN_BLOCK_CAPTURE_AUTORELEASING = YES;
				CLANG_WARN_BOOL_CONVERSION = YES;
				CLANG_WARN_COMMA = YES;
				CLANG_WARN_CONSTANT_CONVERSION = YES;
				CLANG_WARN_DEPRECATED_OBJC_IMPLEMENTATIONS = YES;
				CLANG_WARN_DIRECT_OBJC_ISA_USAGE = YES_ERROR;
				CLANG_WARN_DOCUMENTATION_COMMENTS = YES;
				CLANG_WARN_EMPTY_BODY = YES;
				CLANG_WARN_ENUM_CONVERSION = YES;
				CLANG_WARN_INFINITE_RECURSION = YES;
				CLANG_WARN_INT_CONVERSION = YES;
				CLANG_WARN_NON_LITERAL_NULL_CONVERSION = YES;
				CLANG_WARN_OBJC_IMPLICIT_RETAIN_SELF = YES;
				CLANG_WARN_OBJC_LITERAL_CONVERSION = YES;
				CLANG_WARN_OBJC_ROOT_CLASS = YES_ERROR;
				CLANG_WARN_QUOTED_INCLUDE_IN_FRAMEWORK_HEADER = YES;
				CLANG_WARN_RANGE_LOOP_ANALYSIS = YES;
				CLANG_WARN_STRICT_PROTOTYPES = YES;
				CLANG_WARN_SUSPICIOUS_MOVE = YES;
				CLANG_WARN_UNGUARDED_AVAILABILITY = YES_AGGRESSIVE;
				CLANG_WARN_UNREACHABLE_CODE = YES;
				CLANG_WARN__DUPLICATE_METHOD_MATCH = YES;
				DEBUG_INFORMATION_FORMAT = dwarf;
				ENABLE_STRICT_OBJC_MSGSEND = YES;
				ENABLE_TESTABILITY = YES;
				GCC_C_LANGUAGE_STANDARD = gnu11;
				GCC_DYNAMIC_NO_PIC = NO;
				GCC_NO_COMMON_BLOCKS = YES;
				GCC_OPTIMIZATION_LEVEL = 0;
				GCC_PREPROCESSOR_DEFINITIONS = (
					"DEBUG=1",
					"$(inherited)",
				);
				GCC_WARN_64_TO_32_BIT_CONVERSION = YES;
				GCC_WARN_ABOUT_RETURN_TYPE = YES_ERROR;
				GCC_WARN_UNDECLARED_SELECTOR = YES;
				GCC_WARN_UNINITIALIZED_AUTOS = YES_AGGRESSIVE;
				GCC_WARN_UNUSED_FUNCTION = YES;
				GCC_WARN_UNUSED_VARIABLE = YES;
				MTL_ENABLE_DEBUG_INFO = INCLUDE_SOURCE;
				MTL_FAST_MATH = YES;
				ONLY_ACTIVE_ARCH = YES;
				OTHER_LDFLAGS = (
					"-Xlinker",
					"-adhoc_codesign",
				);
				SDKROOT = iphoneos;
				"SDKROOT[sdk=iphoneos*]" = iphoneos;
				"SDKROOT[sdk=macosx*]" = macosx;
				SWIFT_ACTIVE_COMPILATION_CONDITIONS = DEBUG;
				SWIFT_EMIT_LOC_STRINGS = YES;
				SWIFT_OPTIMIZATION_LEVEL = "-Onone";
				SWIFT_VERSION = 5.5;
				TARGETED_DEVICE_FAMILY = "1,2,6";
				VALIDATE_PRODUCT = YES;
			};
			name = Debug;
		};
		49555424268931C4003F1B5B /* Release */ = {
			isa = XCBuildConfiguration;
			baseConfigurationReference = 498E852827597DA100EE6F8C /* AppFairApp.xcconfig */;
			buildSettings = {
				CLANG_ANALYZER_NONNULL = YES;
				CLANG_ANALYZER_NUMBER_OBJECT_CONVERSION = YES_AGGRESSIVE;
				CLANG_CXX_LANGUAGE_STANDARD = "gnu++17";
				CLANG_CXX_LIBRARY = "libc++";
				CLANG_ENABLE_MODULES = YES;
				CLANG_ENABLE_OBJC_ARC = YES;
				CLANG_ENABLE_OBJC_WEAK = YES;
				CLANG_WARN_BLOCK_CAPTURE_AUTORELEASING = YES;
				CLANG_WARN_BOOL_CONVERSION = YES;
				CLANG_WARN_COMMA = YES;
				CLANG_WARN_CONSTANT_CONVERSION = YES;
				CLANG_WARN_DEPRECATED_OBJC_IMPLEMENTATIONS = YES;
				CLANG_WARN_DIRECT_OBJC_ISA_USAGE = YES_ERROR;
				CLANG_WARN_DOCUMENTATION_COMMENTS = YES;
				CLANG_WARN_EMPTY_BODY = YES;
				CLANG_WARN_ENUM_CONVERSION = YES;
				CLANG_WARN_INFINITE_RECURSION = YES;
				CLANG_WARN_INT_CONVERSION = YES;
				CLANG_WARN_NON_LITERAL_NULL_CONVERSION = YES;
				CLANG_WARN_OBJC_IMPLICIT_RETAIN_SELF = YES;
				CLANG_WARN_OBJC_LITERAL_CONVERSION = YES;
				CLANG_WARN_OBJC_ROOT_CLASS = YES_ERROR;
				CLANG_WARN_QUOTED_INCLUDE_IN_FRAMEWORK_HEADER = YES;
				CLANG_WARN_RANGE_LOOP_ANALYSIS = YES;
				CLANG_WARN_STRICT_PROTOTYPES = YES;
				CLANG_WARN_SUSPICIOUS_MOVE = YES;
				CLANG_WARN_UNGUARDED_AVAILABILITY = YES_AGGRESSIVE;
				CLANG_WARN_UNREACHABLE_CODE = YES;
				CLANG_WARN__DUPLICATE_METHOD_MATCH = YES;
				DEBUG_INFORMATION_FORMAT = "dwarf-with-dsym";
				ENABLE_NS_ASSERTIONS = NO;
				ENABLE_STRICT_OBJC_MSGSEND = YES;
				GCC_C_LANGUAGE_STANDARD = gnu11;
				GCC_NO_COMMON_BLOCKS = YES;
				GCC_WARN_64_TO_32_BIT_CONVERSION = YES;
				GCC_WARN_ABOUT_RETURN_TYPE = YES_ERROR;
				GCC_WARN_UNDECLARED_SELECTOR = YES;
				GCC_WARN_UNINITIALIZED_AUTOS = YES_AGGRESSIVE;
				GCC_WARN_UNUSED_FUNCTION = YES;
				GCC_WARN_UNUSED_VARIABLE = YES;
				MTL_ENABLE_DEBUG_INFO = NO;
				MTL_FAST_MATH = YES;
				OTHER_LDFLAGS = (
					"-Xlinker",
					"-adhoc_codesign",
				);
				SDKROOT = iphoneos;
				"SDKROOT[sdk=iphoneos*]" = iphoneos;
				"SDKROOT[sdk=macosx*]" = macosx;
				SWIFT_COMPILATION_MODE = wholemodule;
				SWIFT_EMIT_LOC_STRINGS = YES;
				SWIFT_OPTIMIZATION_LEVEL = "-O";
				SWIFT_VERSION = 5.5;
				TARGETED_DEVICE_FAMILY = "1,2,6";
				VALIDATE_PRODUCT = YES;
			};
			name = Release;
		};
		49555426268931C4003F1B5B /* Debug */ = {
			isa = XCBuildConfiguration;
			buildSettings = {
				ASSETCATALOG_COMPILER_APPICON_NAME = AppIcon;
				ASSETCATALOG_COMPILER_GLOBAL_ACCENT_COLOR_NAME = AccentColor;
				CLANG_ENABLE_MODULES = YES;
				"CODE_SIGN_ENTITLEMENTS[sdk=macosx*]" = Sandbox.entitlements;
				CODE_SIGN_STYLE = Automatic;
				COMBINE_HIDPI_IMAGES = YES;
				COPY_PHASE_STRIP = NO;
				"ENABLE_HARDENED_RUNTIME[sdk=macosx*]" = YES;
				ENABLE_PREVIEWS = YES;
				GENERATE_INFOPLIST_FILE = NO;
				INFOPLIST_FILE = Info.plist;
				IOS_DEPLOYMENT_TARGET = 15.0;
				IPHONEOS_DEPLOYMENT_TARGET = 15.0;
				LD_RUNPATH_SEARCH_PATHS = (
					"$(inherited)",
					"@executable_path/../Frameworks",
					"@executable_path/Frameworks",
				);
				MACOSX_DEPLOYMENT_TARGET = 12.0;
				"PROVISIONING_PROFILE[sdk=iphoneos*]" = "";
				SWIFT_OPTIMIZATION_LEVEL = "-Onone";
				SWIFT_VERSION = 5.5;
			};
			name = Debug;
		};
		49555427268931C4003F1B5B /* Release */ = {
			isa = XCBuildConfiguration;
			buildSettings = {
				ASSETCATALOG_COMPILER_APPICON_NAME = AppIcon;
				ASSETCATALOG_COMPILER_GLOBAL_ACCENT_COLOR_NAME = AccentColor;
				CLANG_ENABLE_MODULES = YES;
				"CODE_SIGN_ENTITLEMENTS[sdk=macosx*]" = Sandbox.entitlements;
				CODE_SIGN_STYLE = Automatic;
				COMBINE_HIDPI_IMAGES = YES;
				COPY_PHASE_STRIP = NO;
				"ENABLE_HARDENED_RUNTIME[sdk=macosx*]" = YES;
				ENABLE_PREVIEWS = YES;
				GENERATE_INFOPLIST_FILE = NO;
				INFOPLIST_FILE = Info.plist;
				IOS_DEPLOYMENT_TARGET = 15.0;
				IPHONEOS_DEPLOYMENT_TARGET = 15.0;
				LD_RUNPATH_SEARCH_PATHS = (
					"$(inherited)",
					"@executable_path/../Frameworks",
					"@executable_path/Frameworks",
				);
				MACOSX_DEPLOYMENT_TARGET = 12.0;
				"PROVISIONING_PROFILE[sdk=iphoneos*]" = "";
				SWIFT_VERSION = 5.5;
			};
			name = Release;
		};
/* End XCBuildConfiguration section */

/* Begin XCConfigurationList section */
		49555410268931C1003F1B5B /* Build configuration list for PBXProject "project" */ = {
			isa = XCConfigurationList;
			buildConfigurations = (
				49555423268931C4003F1B5B /* Debug */,
				49555424268931C4003F1B5B /* Release */,
			);
			defaultConfigurationIsVisible = 0;
			defaultConfigurationName = Release;
		};
		49555425268931C4003F1B5B /* Build configuration list for PBXNativeTarget "AppFairApp" */ = {
			isa = XCConfigurationList;
			buildConfigurations = (
				49555426268931C4003F1B5B /* Debug */,
				49555427268931C4003F1B5B /* Release */,
			);
			defaultConfigurationIsVisible = 0;
			defaultConfigurationName = Release;
		};
/* End XCConfigurationList section */

/* Begin XCSwiftPackageProductDependency section */
		498DD183268CDB4600B79D43 /* App */ = {
			isa = XCSwiftPackageProductDependency;
			productName = App;
		};
/* End XCSwiftPackageProductDependency section */
	};
	rootObject = 4955540D268931C1003F1B5B /* Project object */;
}<|MERGE_RESOLUTION|>--- conflicted
+++ resolved
@@ -31,7 +31,7 @@
 
 /* Begin PBXFileReference section */
 		4917633F2773E08000FBB28B /* App.swift */ = {isa = PBXFileReference; lastKnownFileType = sourcecode.swift; path = App.swift; sourceTree = "<group>"; };
-		49555415268931C1003F1B5B /* App Name.app */ = {isa = PBXFileReference; explicitFileType = wrapper.application; includeInIndex = 0; path = "App Name.app"; sourceTree = BUILT_PRODUCTS_DIR; };
+		49555415268931C1003F1B5B /* App Fair.app */ = {isa = PBXFileReference; explicitFileType = wrapper.application; includeInIndex = 0; path = "App Fair.app"; sourceTree = BUILT_PRODUCTS_DIR; };
 		4955541C268931C4003F1B5B /* Assets.xcassets */ = {isa = PBXFileReference; lastKnownFileType = folder.assetcatalog; path = Assets.xcassets; sourceTree = "<group>"; };
 		498E852827597DA100EE6F8C /* AppFairApp.xcconfig */ = {isa = PBXFileReference; lastKnownFileType = text.xcconfig; path = AppFairApp.xcconfig; sourceTree = "<group>"; };
 		49D7F0B7288B407100275541 /* de */ = {isa = PBXFileReference; lastKnownFileType = text.plist.strings; name = de; path = de.lproj/Localizable.strings; sourceTree = "<group>"; };
@@ -84,7 +84,7 @@
 		49555416268931C1003F1B5B /* Products */ = {
 			isa = PBXGroup;
 			children = (
-				49555415268931C1003F1B5B /* App Name.app */,
+				49555415268931C1003F1B5B /* App Fair.app */,
 			);
 			name = Products;
 			sourceTree = "<group>";
@@ -120,7 +120,7 @@
 				498DD183268CDB4600B79D43 /* App */,
 			);
 			productName = App;
-			productReference = 49555415268931C1003F1B5B /* App Name.app */;
+			productReference = 49555415268931C1003F1B5B /* App Fair.app */;
 			productType = "com.apple.product-type.application";
 		};
 /* End PBXNativeTarget section */
@@ -154,14 +154,9 @@
 				nb,
 				pt,
 				ru,
-<<<<<<< HEAD
-				zh-Han,
-				zh-Hant,
-=======
 				"zh-Han",
 				"zh-Hant",
 				"zh-Hans",
->>>>>>> 429d4595
 			);
 			mainGroup = 4955540C268931C1003F1B5B;
 			productRefGroup = 49555416268931C1003F1B5B /* Products */;
