--- conflicted
+++ resolved
@@ -209,7 +209,6 @@
             PRODUCT_BUNDLE_IDENTIFIER="${{ env.BUNDLE_ID }}" \
             FAIRAPP_PRODUCT_NAME="${{ env.PRODUCT_NAME }}"
 
-<<<<<<< HEAD
       - name: "Build iOS App"
         # there's no way to export iOS archives without re-signing with a teamID, 
         # so just build the .ipa manually; it needs to be in staging/ first
@@ -227,8 +226,6 @@
             PRODUCT_BUNDLE_IDENTIFIER="${{ env.BUNDLE_ID }}" \
             FAIRAPP_PRODUCT_NAME="${{ env.PRODUCT_NAME }}"
 
-=======
->>>>>>> 66bdecc2
       - name: "Stage Release Metadata"
         # Extract the Info.plist from the archives themselves, since they contain
         # the same post-processed metadata that the app will use.
